--- conflicted
+++ resolved
@@ -380,7 +380,6 @@
 		entry.write('initrd /initramfs-linux.img\n')
 		entry.write('options cryptdevice=UUID={UUID}:luksdev root=/dev/mapper/luksdev rw intel_pstate=no_hwp\n'.format(UUID=UUID))
 
-<<<<<<< HEAD
 	conf = {}
 	if 'post' in instructions:
 		conf = instructions['post']
@@ -403,40 +402,8 @@
 				print('[W] Post install command failed: {}'.format(o.decode('UTF-8')))
 			#print(o)
 
-=======
-	## == If we got networking,
-	#     Try fetching instructions for this box and execute them.
-	if get_default_gateway_linux():
-		locmac = get_local_MACs()
-		for mac in locmac:
-			try:
-				instructions = grab_url_data('https://raw.githubusercontent.com/Torxed/archinstall/net-deploy/deployments/{}.json'.format(mac))
-			except (urllib.error.HTTPError, urllib.error.URLError) as e:
-				print('[N] No instructions for this box on this mac: {}'.format(mac))
-				continue
-			
-			#print('Decoding:', instructions)
-			instructions = json.loads(instructions.decode('UTF-8'), object_pairs_hook=oDict)
-			
-			for title in instructions:
-				print('[N] Network Deploy: {}'.format(title))
-				for command in instructions[title]:
-					opts = instructions[title][command] if type(instructions[title][command]) in (dict, oDict) else {}
-
-					#print('[N] Command: {} ({})'.format(command, opts))
-					o = run('arch-chroot /mnt {c}'.format(c=command), **opts)
-					if type(instructions[title][command]) == bytes and len(instructions[title][command]) and not instructions[title][command] in o:
-						print('[W] Post install command failed: {}'.format(o.decode('UTF-8')))
-					#print(o)
-
-	o = run('umount -R /mnt')
->>>>>>> 4031af07
 	if args['post'] == 'reboot':
 		o = run('umount -R /mnt')
 		o = run('reboot now')
 	else:
-		print('Done. "umount -R /mnt; reboot" when you\'re done tinkering.')
-
-
-
-'su - postgres -c "psql -c \'CREATE USER pdns WITH PASSWORD \\\'SomePassword\\\';\'"'+		print('Done. "umount -R /mnt; reboot" when you\'re done tinkering.')