--- conflicted
+++ resolved
@@ -126,12 +126,9 @@
 	if not archinstall.arguments.get("bootloader", None):
 		archinstall.arguments["bootloader"] = archinstall.ask_for_bootloader()
 
-<<<<<<< HEAD
 	if not archinstall.arguments.get('swap', None):
 		archinstall.archinstall['swap'] = archinstall.ask_for_swap()
 
-=======
->>>>>>> e411ff0a
 	# Get the hostname for the machine
 	if not archinstall.arguments.get('hostname', None):
 		archinstall.arguments['hostname'] = input('Desired hostname for the installation: ').strip(' ')
