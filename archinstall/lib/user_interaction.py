import getpass, pathlib, os, shutil, re
import sys, time, signal, ipaddress
from .exceptions import *
from .profiles import Profile
from .locale_helpers import list_keyboard_languages, verify_keyboard_layout, search_keyboard_layout
from .output import log, LOG_LEVELS
from .storage import storage
from .networking import list_interfaces
from .general import sys_command
from .hardware import AVAILABLE_GFX_DRIVERS, hasUEFI

## TODO: Some inconsistencies between the selection processes.
##       Some return the keys from the options, some the values?

def get_terminal_height():
	return shutil.get_terminal_size().lines

def get_terminal_width():
	return shutil.get_terminal_size().columns

def get_longest_option(options):
	return max([len(x) for x in options])

def check_for_correct_username(username):
	if re.match(r'^[a-z_][a-z0-9_-]*\$?$', username) and len(username) <= 32:
		return True
	log(
		"The username you entered is invalid. Try again",
		level=LOG_LEVELS.Warning,
		fg='red'
	)
	return False

def do_countdown():
	SIG_TRIGGER = False
	def kill_handler(sig, frame):
		print()
		exit(0)

	def sig_handler(sig, frame):
		global SIG_TRIGGER
		SIG_TRIGGER = True
		signal.signal(signal.SIGINT, kill_handler)

	original_sigint_handler = signal.getsignal(signal.SIGINT)
	signal.signal(signal.SIGINT, sig_handler)

	for i in range(5, 0, -1):
		print(f"{i}", end='')

		for x in range(4):
			sys.stdout.flush()
			time.sleep(0.25)
			print(".", end='')

		if SIG_TRIGGER:
			abort = input('\nDo you really want to abort (y/n)? ')
			if abort.strip() != 'n':
				exit(0)

			if SIG_TRIGGER is False:
				sys.stdin.read()
			SIG_TRIGGER = False
			signal.signal(signal.SIGINT, sig_handler)
	print()
	signal.signal(signal.SIGINT, original_sigint_handler)
	return True

def get_password(prompt="Enter a password: "):
	while (passwd := getpass.getpass(prompt)):
		passwd_verification = getpass.getpass(prompt='And one more time for verification: ')
		if passwd != passwd_verification:
			log(' * Passwords did not match * ', fg='red')
			continue

		if len(passwd.strip()) <= 0:
			break

		return passwd
	return None

def print_large_list(options, padding=5, margin_bottom=0, separator=': '):
	highest_index_number_length = len(str(len(options)))
	longest_line = highest_index_number_length + len(separator) + get_longest_option(options) + padding
	max_num_of_columns = get_terminal_width() // longest_line
	max_options_in_cells = max_num_of_columns * (get_terminal_height()-margin_bottom)

	if (len(options) > max_options_in_cells):
		for index, option in enumerate(options):
			print(f"{index}: {option}")
	else:
		for row in range(0, (get_terminal_height()-margin_bottom)):
			for column in range(row, len(options), (get_terminal_height()-margin_bottom)):
				spaces = " "*(longest_line - len(options[column]))
				print(f"{str(column): >{highest_index_number_length}}{separator}{options[column]}", end = spaces)
			print()

def ask_for_superuser_account(prompt='Username for required super-user with sudo privileges: ', forced=False):
	while 1:
		new_user = input(prompt).strip(' ')

		if not new_user and forced:
			# TODO: make this text more generic?
			#       It's only used to create the first sudo user when root is disabled in guided.py
			log(' * Since root is disabled, you need to create a least one (super) user!', fg='red')
			continue
		elif not new_user and not forced:
			raise UserError("No superuser was created.")
		elif not check_for_correct_username(new_user):
			continue

		password = get_password(prompt=f'Password for user {new_user}: ')
		return {new_user: {"!password" : password}}

def ask_for_additional_users(prompt='Any additional users to install (leave blank for no users): '):
	users = {}
	super_users = {}

	while 1:
		new_user = input(prompt).strip(' ')
		if not new_user:
			break
		if not check_for_correct_username(new_user):
			continue
		password = get_password(prompt=f'Password for user {new_user}: ')
		
		if input("Should this user be a sudo (super) user (y/N): ").strip(' ').lower() in ('y', 'yes'):
			super_users[new_user] = {"!password" : password}
		else:
			users[new_user] = {"!password" : password}

	return users, super_users

def ask_for_a_timezone():
<<<<<<< HEAD
	timezone = input('Enter a valid timezone (examples: Europe/Stockholm, US/Eastern) or press enter to use UTC: ').strip()
	if timezone == '':
		timezone = 'UTC'
	if (pathlib.Path("/usr")/"share"/"zoneinfo"/timezone).exists():
		return timezone
	else:
		log(
			f"Time zone {timezone} does not exist, continuing with system default.",
			level=LOG_LEVELS.Warning,
			fg='red'
		)

def ask_for_bootloader() -> str:
	bootloader = "systemd-bootctl"
	if hasUEFI()==False:
		bootloader="grub-install"
	else:
		bootloader_choice = input("Would you like to use GRUB as a bootloader instead of systemd-boot? [y/N] ").lower()
		if bootloader_choice == "y":
			bootloader="grub-install"
	return bootloader

=======
	while True:
		timezone = input('Enter a valid timezone (examples: Europe/Stockholm, US/Eastern) or press enter to use UTC: ').strip().strip('*.')
		if timezone == '':
			timezone = 'UTC'
		if (pathlib.Path("/usr")/"share"/"zoneinfo"/timezone).exists():
			return timezone
		else:
			log(
				f"Specified timezone {timezone} does not exist.",
				level=LOG_LEVELS.Warning,
				fg='red'
			)
		
>>>>>>> 638985f1
def ask_for_audio_selection():
	audio = "pulseaudio" # Default for most desktop environments
	pipewire_choice = input("Would you like to install pipewire instead of pulseaudio as the default audio server? [Y/n] ").lower()
	if pipewire_choice in ("y", ""):
		audio = "pipewire"

	return audio

def ask_to_configure_network():
	# Optionally configure one network interface.
	#while 1:
	# {MAC: Ifname}
	interfaces = {
		'ISO-CONFIG' : 'Copy ISO network configuration to installation',
		'NetworkManager':'Use NetworkManager to control and manage your internet connection',
		**list_interfaces()
	}

	nic = generic_select(interfaces, "Select one network interface to configure (leave blank to skip): ")
	if nic and nic != 'Copy ISO network configuration to installation':
		if nic == 'Use NetworkManager to control and manage your internet connection':
			return {'nic': nic,'NetworkManager':True}

		# Current workaround:
		# For selecting modes without entering text within brackets,
		# printing out this part separate from options, passed in
		# `generic_select`
		modes = ['DHCP (auto detect)', 'IP (static)']
		for index, mode in enumerate(modes):
			print(f"{index}: {mode}")

		mode = generic_select(['DHCP', 'IP'], f"Select which mode to configure for {nic} or leave blank for DHCP: ",
							 options_output=False)
		if mode == 'IP':
			while 1:
				ip = input(f"Enter the IP and subnet for {nic} (example: 192.168.0.5/24): ").strip()
				# Implemented new check for correct IP/subnet input
				try:
					ipaddress.ip_interface(ip)
					break
				except ValueError:
					log(
						"You need to enter a valid IP in IP-config mode.",
						level=LOG_LEVELS.Warning,
						fg='red'
					)

			# Implemented new check for correct gateway IP address
			while 1:
				gateway = input('Enter your gateway (router) IP address or leave blank for none: ').strip()
				try:
					if len(gateway) == 0:
						gateway = None
					else:
						ipaddress.ip_address(gateway)
					break
				except ValueError:
					log(
						"You need to enter a valid gateway (router) IP address.",
						level=LOG_LEVELS.Warning,
						fg='red'
					)

			dns = None
			if len(dns_input := input('Enter your DNS servers (space separated, blank for none): ').strip()):
				dns = dns_input.split(' ')

			return {'nic': nic, 'dhcp': False, 'ip': ip, 'gateway' : gateway, 'dns' : dns}
		else:
			return {'nic': nic}
	elif nic:
		return nic

	return {}

def ask_for_disk_layout():
	options = {
		'keep-existing' : 'Keep existing partition layout and select which ones to use where',
		'format-all' : 'Format entire drive and setup a basic partition scheme',
		'abort' : 'Abort the installation'
	}

	value = generic_select(options, "Found partitions on the selected drive, (select by number) what you want to do: ",
						  allow_empty_input=False, sort=True)
	return next((key for key, val in options.items() if val == value), None)

def ask_for_main_filesystem_format():
	options = {
		'btrfs' : 'btrfs',
		'ext4' : 'ext4',
		'xfs' : 'xfs',
		'f2fs' : 'f2fs'
	}

	value = generic_select(options, "Select which filesystem your main partition should use (by number or name): ",
						  allow_empty_input=False)
	return next((key for key, val in options.items() if val == value), None)

def generic_select(options, input_text="Select one of the above by index or absolute value: ", allow_empty_input=True, options_output=True, sort=False):
	"""
	A generic select function that does not output anything
	other than the options and their indexes. As an example:

	generic_select(["first", "second", "third option"])
	0: first
	1: second
	2: third option

	When the user has entered the option correctly,
	this function returns an item from list, a string, or None
	"""

	# Checking if options are different from `list` or `dict`
	if type(options) not in [list, dict]:
		log(f" * Generic select doesn't support ({type(options)}) as type of options * ", fg='red')
		log(" * If problem persists, please create an issue on https://github.com/archlinux/archinstall/issues * ", fg='yellow')
		raise RequirementError("generic_select() requires list or dictionary as options.")
	# To allow only `list` and `dict`, converting values of options here.
	# Therefore, now we can only provide the dictionary itself
	if type(options) == dict: options = list(options.values())
	if sort: options = sorted(options) # As we pass only list and dict (converted to list), we can skip converting to list
	if len(options) == 0:
		log(f" * Generic select didn't find any options to choose from * ", fg='red')
		log(" * If problem persists, please create an issue on https://github.com/archlinux/archinstall/issues * ", fg='yellow')
		raise RequirementError('generic_select() requires at least one option to proceed.')
	

	# Added ability to disable the output of options items,
	# if another function displays something different from this
	if options_output:
		for index, option in enumerate(options):
			print(f"{index}: {option}")

	# The new changes introduce a single while loop for all inputs processed by this function
	# Now the try...except...else block handles validation for invalid input from the user
	while True:
		try:
			selected_option = input(input_text)
			if len(selected_option.strip()) == 0:
				# `allow_empty_input` parameter handles return of None on empty input, if necessary
				# Otherwise raise `RequirementError`
				if allow_empty_input:
					return None
				raise RequirementError('Please select an option to continue')
			# Replaced `isdigit` with` isnumeric` to discard all negative numbers
			elif selected_option.isnumeric():
				selected_option = int(selected_option)
				if selected_option >= len(options):
					raise RequirementError(f'Selected option "{selected_option}" is out of range')
				selected_option = options[selected_option]
			elif selected_option in options:
				break # We gave a correct absolute value
			else:
				raise RequirementError(f'Selected option "{selected_option}" does not exist in available options')
		except RequirementError as err:
			log(f" * {err} * ", fg='red')
			continue
		else:
			break

	return selected_option

def select_disk(dict_o_disks):
	"""
	Asks the user to select a harddrive from the `dict_o_disks` selection.
	Usually this is combined with :ref:`archinstall.list_drives`.

	:param dict_o_disks: A `dict` where keys are the drive-name, value should be a dict containing drive information.
	:type dict_o_disks: dict

	:return: The name/path (the dictionary key) of the selected drive
	:rtype: str
	"""
	drives = sorted(list(dict_o_disks.keys()))
	if len(drives) >= 1:
		for index, drive in enumerate(drives):
			print(f"{index}: {drive} ({dict_o_disks[drive]['size'], dict_o_disks[drive].device, dict_o_disks[drive]['label']})")
		
		log(f"You can skip selecting a drive and partition it and use whatever drive-setup is mounted at /mnt (experimental)", fg="yellow")
		drive = generic_select(drives, 'Select one of the above disks (by name or number) or leave blank to use /mnt: ',
							  options_output=False)
		if not drive:
			return drive
		
		drive = dict_o_disks[drive]
		return drive

	raise DiskError('select_disk() requires a non-empty dictionary of disks to select from.')

def select_profile(options):
	"""
	Asks the user to select a profile from the `options` dictionary parameter.
	Usually this is combined with :ref:`archinstall.list_profiles`.

	:param options: A `dict` where keys are the profile name, value should be a dict containing profile information.
	:type options: dict

	:return: The name/dictionary key of the selected profile
	:rtype: str
	"""
	profiles = sorted(list(options))

	if len(profiles) >= 1:
		for index, profile in enumerate(profiles):
			print(f"{index}: {profile}")

		print(' -- The above list is a set of pre-programmed profiles. --')
		print(' -- They might make it easier to install things like desktop environments. --')
		print(' -- (Leave blank and hit enter to skip this step and continue) --')

		selected_profile = generic_select(profiles, 'Enter a pre-programmed profile name if you want to install one: ',
										 options_output=False)
		if selected_profile:
			return Profile(None, selected_profile)
	else:
		raise RequirementError("Selecting profiles require a least one profile to be given as an option.")

def select_language(options, show_only_country_codes=True):
	"""
	Asks the user to select a language from the `options` dictionary parameter.
	Usually this is combined with :ref:`archinstall.list_keyboard_languages`.

	:param options: A `generator` or `list` where keys are the language name, value should be a dict containing language information.
	:type options: generator or list

	:param show_only_country_codes: Filters out languages that are not len(lang) == 2. This to limit the number of results from stuff like dvorak and x-latin1 alternatives.
	:type show_only_country_codes: bool

	:return: The language/dictionary key of the selected language
	:rtype: str
	"""
	DEFAULT_KEYBOARD_LANGUAGE = 'us'
	
	if show_only_country_codes:
		languages = sorted([language for language in list(options) if len(language) == 2])
	else:
		languages = sorted(list(options))

	if len(languages) >= 1:
		for index, language in enumerate(languages):
			print(f"{index}: {language}")

		print(" -- You can choose a layout that isn't in this list, but whose name you know --")
		print(" -- Also, you can enter '?' or 'help' to search for more languages, or skip to use US layout --")

		while True:
			selected_language = input('Select one of the above keyboard languages (by name or full name): ')
			if not selected_language:
				return DEFAULT_KEYBOARD_LANGUAGE
			elif selected_language.lower() in ('?', 'help'):
				while True:
					filter_string = input("Search for layout containing (example: \"sv-\") or enter 'exit' to exit from search: ")

					if filter_string.lower() == 'exit':
						return select_language(list_keyboard_languages())

					new_options = list(search_keyboard_layout(filter_string))

					if len(new_options) <= 0:
						log(f"Search string '{filter_string}' yielded no results, please try another search.", fg='yellow')
						continue

					return select_language(new_options, show_only_country_codes=False)
			elif selected_language.isnumeric():
				selected_language = int(selected_language)
				if selected_language >= len(languages):
					log(' * Selected option is out of range * ', fg='red')
					continue
				return languages[selected_language]
			elif verify_keyboard_layout(selected_language):
				return selected_language
			else:
				log(" * Given language wasn't found * ", fg='red')

	raise RequirementError("Selecting languages require a least one language to be given as an option.")

def select_mirror_regions(mirrors, show_top_mirrors=True):
	"""
	Asks the user to select a mirror or region from the `mirrors` dictionary parameter.
	Usually this is combined with :ref:`archinstall.list_mirrors`.

	:param mirrors: A `dict` where keys are the mirror region name, value should be a dict containing mirror information.
	:type mirrors: dict

	:param show_top_mirrors: Will limit the list to the top 10 fastest mirrors based on rank-mirror *(Currently not implemented but will be)*.
	:type show_top_mirrors: bool

	:return: The dictionary information about a mirror/region.
	:rtype: dict
	"""

	# TODO: Support multiple options and country codes, SE,UK for instance.
	regions = sorted(list(mirrors.keys()))
	selected_mirrors = {}

	if len(regions) >= 1:
		print_large_list(regions, margin_bottom=4)

		print(' -- You can skip this step by leaving the option blank --')
		selected_mirror = generic_select(regions, 'Select one of the above regions to download packages from (by number or full name): ',
										options_output=False)
		if not selected_mirror:
			# Returning back empty options which can be both used to
			# do "if x:" logic as well as do `x.get('mirror', {}).get('sub', None)` chaining
			return {}

		# I'm leaving "mirrors" on purpose here.
		# Since region possibly contains a known region of
		# all possible regions, and we might want to write
		# for instance Sweden (if we know that exists) without having to
		# go through the search step.

		selected_mirrors[selected_mirror] = mirrors[selected_mirror]
		return selected_mirrors

	raise RequirementError("Selecting mirror region require a least one region to be given as an option.")

def select_driver(options=AVAILABLE_GFX_DRIVERS):
	"""
	Some what convoluted function, which's job is simple.
	Select a graphics driver from a pre-defined set of popular options.

	(The template xorg is for beginner users, not advanced, and should
	there for appeal to the general public first and edge cases later)
	"""
	drivers = sorted(list(options))

	if len(drivers) >= 1:
		for index, driver in enumerate(drivers):
			print(f"{index}: {driver}")

		print(' -- The above list are supported graphic card drivers. --')
		print(' -- You need to select (and read about) which one you need. --')

		lspci = sys_command(f'/usr/bin/lspci')
		for line in lspci.trace_log.split(b'\r\n'):
			if b' vga ' in line.lower():
				if b'nvidia' in line.lower():
					print(' ** nvidia card detected, suggested driver: nvidia **')
				elif b'amd' in line.lower():
					print(' ** AMD card detected, suggested driver: AMD / ATI **')

		selected_driver = input('Select your graphics card driver: ')
		initial_option = selected_driver

		# Disabled search for now, only a few profiles exist anyway
		#
		#print(' -- You can enter ? or help to search for more drivers --')
		#if selected_driver.lower() in ('?', 'help'):
		#	filter_string = input('Search for layout containing (example: "sv-"): ')
		#	new_options = search_keyboard_layout(filter_string)
		#	return select_language(new_options)
		if selected_driver.isdigit() and (pos := int(selected_driver)) <= len(drivers)-1:
			selected_driver = options[drivers[pos]]
		elif selected_driver in options:
			selected_driver = options[options.index(selected_driver)]
		elif len(selected_driver) == 0:
			raise RequirementError("At least one graphics driver is needed to support a graphical environment. Please restart the installer and try again.")
		else:
			raise RequirementError("Selected driver does not exist.")

		if type(selected_driver) == dict:
			driver_options = sorted(list(selected_driver))
			for index, driver_package_group in enumerate(driver_options):
				print(f"{index}: {driver_package_group}")

			selected_driver_package_group = input(f'Which driver-type do you want for {initial_option}: ')
			if selected_driver_package_group.isdigit() and (pos := int(selected_driver_package_group)) <= len(driver_options)-1:
				selected_driver_package_group = selected_driver[driver_options[pos]]
			elif selected_driver_package_group in selected_driver:
				selected_driver_package_group = selected_driver[selected_driver.index(selected_driver_package_group)]
			elif len(selected_driver_package_group) == 0:
				raise RequirementError(f"At least one driver package is required for a graphical environment using {selected_driver}. Please restart the installer and try again.")
			else:
				raise RequirementError(f"Selected driver-type does not exist for {initial_option}.")

			return selected_driver_package_group

		return selected_driver

	raise RequirementError("Selecting drivers require a least one profile to be given as an option.")<|MERGE_RESOLUTION|>--- conflicted
+++ resolved
@@ -132,30 +132,6 @@
 	return users, super_users
 
 def ask_for_a_timezone():
-<<<<<<< HEAD
-	timezone = input('Enter a valid timezone (examples: Europe/Stockholm, US/Eastern) or press enter to use UTC: ').strip()
-	if timezone == '':
-		timezone = 'UTC'
-	if (pathlib.Path("/usr")/"share"/"zoneinfo"/timezone).exists():
-		return timezone
-	else:
-		log(
-			f"Time zone {timezone} does not exist, continuing with system default.",
-			level=LOG_LEVELS.Warning,
-			fg='red'
-		)
-
-def ask_for_bootloader() -> str:
-	bootloader = "systemd-bootctl"
-	if hasUEFI()==False:
-		bootloader="grub-install"
-	else:
-		bootloader_choice = input("Would you like to use GRUB as a bootloader instead of systemd-boot? [y/N] ").lower()
-		if bootloader_choice == "y":
-			bootloader="grub-install"
-	return bootloader
-
-=======
 	while True:
 		timezone = input('Enter a valid timezone (examples: Europe/Stockholm, US/Eastern) or press enter to use UTC: ').strip().strip('*.')
 		if timezone == '':
@@ -168,8 +144,17 @@
 				level=LOG_LEVELS.Warning,
 				fg='red'
 			)
-		
->>>>>>> 638985f1
+
+def ask_for_bootloader() -> str:
+	bootloader = "systemd-bootctl"
+	if hasUEFI()==False:
+		bootloader="grub-install"
+	else:
+		bootloader_choice = input("Would you like to use GRUB as a bootloader instead of systemd-boot? [y/N] ").lower()
+		if bootloader_choice == "y":
+			bootloader="grub-install"
+	return bootloader
+
 def ask_for_audio_selection():
 	audio = "pulseaudio" # Default for most desktop environments
 	pipewire_choice = input("Would you like to install pipewire instead of pulseaudio as the default audio server? [Y/n] ").lower()
